--- conflicted
+++ resolved
@@ -55,10 +55,6 @@
      * @param configuration configuration where the feature should be enabled.
      */
     public void onEnable(Configuration configuration);
-<<<<<<< HEAD
-
-=======
->>>>>>> 4482a33f
     /**
      * Called when the feature is disabled. The responsibility of the feature is
      * to properly update the supplied configuration.
